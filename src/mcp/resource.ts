import {
  McpServer,
  ResourceTemplate,
} from "@modelcontextprotocol/sdk/server/mcp.js";

export function registerResource(server: McpServer) {
  // README resource for assetCLI
  server.resource(
    "assetCLIReadme",
    new ResourceTemplate("assetCLI://docs/readme", { list: undefined }),
    async (uri) => {
<<<<<<< HEAD
      // Existing readme content
=======
>>>>>>> 25d6689c
      const readmeContent = `# assetCLI
  
  ## Overview
  assetCLI is a command-line interface tool for creating and managing DAOs (Decentralized Autonomous Organizations) on the Solana blockchain. It provides a streamlined experience for creating DAOs, managing proposals, executing treasury operations, and more.
  
  ## Features
  - Create integrated or standard DAOs
  - Manage DAO wallets and configurations
  - Create, vote on, and execute proposals
  - Fund and manage DAO treasuries
  - Transfer assets from DAO treasuries
  - Query account information and transactions
  - Create and manage standalone multisigs
  
  ## Getting Started
  1. Set your cluster with \`setCluster\` (devnet, testnet, or mainnet)
  2. Import or create a wallet with \`importWallet\`
  3. Create a DAO with \`createDao\` or use an existing one with \`useDao\`
  4. Alternatively, work with a standalone multisig using \`setMultisigAddress\`
  
  ## Usage Examples
  - Create a new DAO: \`createDao\`
  - List available DAOs: \`listDaos\`
  - Create a transfer proposal: \`transferProposal\`
  - Vote on a proposal: \`voteProposal\`
  - Execute a proposal: \`executeProposal\`
  - Work with standalone multisig: \`setMultisigAddress\` and \`multisigInfo\`
  
  ## Need Help?
  Type \`available-commands\` for a list of all available commands, or ask specific questions about any functionality.`;

      return {
        contents: [
          {
            uri: uri.href,
            text: readmeContent,
          },
        ],
      };
    }
  );

  // Add a new standalone multisig documentation resource
  server.resource(
    "multisigDocumentation",
    new ResourceTemplate("assetCLI://docs/multisig-guide", { list: undefined }),
    async (uri) => {
      const content = `# Standalone Multisig Management Guide
  
  ## Standalone Multisig
  A standalone Squads multisig is a multisignature wallet that's separate from any DAO, allowing multiple parties to control assets together.
  
  ## Working with Standalone Multisigs
  
  ### Setting a Multisig
  Use \`setMultisigAddress\` to configure an existing multisig address:
  - \`address\`: The public key of the multisig account
  
  ### Getting Multisig Information
  Use \`multisigInfo\` to view details about the configured multisig, including:
  - Vault address and balance
  - Members and threshold
  - Current transaction index
  
  ### Creating Transactions
  Use \`createMultisigTransaction\` to create SOL transfer transactions:
  - \`recipient\`: Recipient address
  - \`amount\`: Amount of SOL to transfer
  - \`title\`: Optional transaction title
  
  ### Approving and Executing Transactions
  - \`approveMultisigTransaction\`: Approve a transaction by its index number
  - \`executeMultisigTransaction\`: Execute an approved transaction that meets threshold`;

      return {
        contents: [
          {
            uri: uri.href,
            text: content,
          },
        ],
      };
    }
  );

  // DAO Documentation Resource
  server.resource(
    "daoDocumentation",
    new ResourceTemplate("assetCLI://docs/dao-guide", { list: undefined }),
    async (uri) => {
      const content = `# DAO Management Guide
  
  ## DAO Types
  - **Standard DAO**: A traditional DAO with on-chain governance
  - **Integrated DAO**: A DAO with integrated Squads multisig for improved treasury management
  
  ## Creating a DAO
  Use the \`createDao\` command with the following parameters:
  - \`integrated\`: Boolean indicating whether to create an integrated DAO
  - \`name\`: The name of your DAO
  - \`members\`: Array of member public keys
  - \`threshold\`: Number of signatures required for approval
  
  ## Managing a DAO
  - \`useDao\`: Set an existing DAO as active
  - \`showDao\`: Show information about the current DAO
  - \`listDaos\`: List all DAOs where you are a member
  - \`fundSolana\`: Fund the DAO treasury with SOL
  - \`fundToken\`: Fund the DAO treasury with tokens`;

      return {
        contents: [
          {
            uri: uri.href,
            text: content,
          },
        ],
      };
    }
  );

  // Proposal Documentation Resource
  server.resource(
    "proposalDocumentation",
    new ResourceTemplate("assetCLI://docs/proposal-guide", { list: undefined }),
    async (uri) => {
      const content = `# Proposal Management Guide
  
  ## Creating Proposals
  Use \`transferProposal\` to create a proposal for transferring assets from the DAO treasury.
  
  Parameters:
  - \`name\`: Name of the proposal
  - \`description\`: Description of the proposal
  - \`amount\`: Amount to transfer
  - \`mint\`: (Optional) Token mint address for token transfers
  - \`recipient\`: Recipient address
  
  ## Voting on Proposals
  Use \`voteProposal\` to vote on an existing proposal.
  
  Parameters:
  - \`proposal\`: Address of the proposal
  - \`approve\`: Boolean indicating approval or rejection
  
  ## Executing Proposals
  Once a proposal has passed voting, use \`executeProposal\` to execute it.
  
  Parameters:
  - \`proposal\`: Address of the proposal
  
  ## Listing Proposals
  Use \`listProposals\` to see all proposals for the current DAO.
  
  Parameters:
  - \`showAll\`: Whether to show completed/cancelled proposals
  - \`limit\`: Maximum number of proposals to show`;

      return {
        contents: [
          {
            uri: uri.href,
            text: content,
          },
        ],
      };
    }
  );

  // Wallet Documentation Resource
  server.resource(
    "walletDocumentation",
    new ResourceTemplate("assetCLI://docs/wallet-guide", { list: undefined }),
    async (uri) => {
      const content = `# Wallet Management Guide
  
  ## Setting Up a Wallet
  Use \`importWallet\` to import an existing wallet. The parameter can be:
  - A path to a keypair file
  - A Base64 encoded private key
  
  ## Viewing Wallet Info
  Use \`showWallet\` to display information about the current wallet, including:
  - Public key
  - Balance
  - Other relevant data
  
  ## Wallet Configuration
  Your wallet is stored in the config and will be used for all operations that require signing.`;

      return {
        contents: [
          {
            uri: uri.href,
            text: content,
          },
        ],
      };
    }
  );
}<|MERGE_RESOLUTION|>--- conflicted
+++ resolved
@@ -9,10 +9,6 @@
     "assetCLIReadme",
     new ResourceTemplate("assetCLI://docs/readme", { list: undefined }),
     async (uri) => {
-<<<<<<< HEAD
-      // Existing readme content
-=======
->>>>>>> 25d6689c
       const readmeContent = `# assetCLI
   
   ## Overview
